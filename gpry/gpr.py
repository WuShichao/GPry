--- conflicted
+++ resolved
@@ -16,13 +16,8 @@
 from sklearn.base import clone, BaseEstimator as BE
 from sklearn.utils.validation import check_array
 
-<<<<<<< HEAD
-# gpry kernels and SVM
-from gpry.kernels import RBF, Matern, ConstantKernel as C, WhiteKernel
-=======
 # Local
 from gpry.kernels import RBF, Matern, ConstantKernel as C
->>>>>>> 9f420b1a
 from gpry.svm import SVM
 from gpry.preprocessing import Normalize_bounds, DummyPreprocessor
 from gpry.tools import check_random_state, get_Xnumber, delta_logp_of_1d_nstd, \
@@ -353,11 +348,6 @@
                     f"supported as standard kernels. Got '{kernel_name}'."
                 ) from excpt
             # Build kernel
-<<<<<<< HEAD
-            kernel = C(1.0, [0.001, 1000]) \
-                * length_corr_kernel([0.01] * self.d, "dynamic",
-                                     prior_bounds=self.bounds_, **kernel_args) # + WhiteKernel(1e-5, (1e-7, 0.1))
-=======
             output_scale_init = np.sqrt(output_scale_prior[0] * output_scale_prior[1])
             length_scale_init = np.sqrt(length_scale_prior[0] * length_scale_prior[1])
             kernel = (
@@ -371,7 +361,6 @@
                     **kernel_args,
                 )
             )
->>>>>>> 9f420b1a
         sk_GaussianProcessRegressor.__init__(
             self, kernel=kernel, alpha=noise_level**2., optimizer=optimizer,
             n_restarts_optimizer=n_restarts_optimizer,
